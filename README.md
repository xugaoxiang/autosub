--- conflicted
+++ resolved
@@ -14,12 +14,7 @@
 ```
 $ autosub -h
 usage: autosub [-h] [-C CONCURRENCY] [-o OUTPUT] [-F FORMAT] [-S SRC_LANGUAGE]
-<<<<<<< HEAD
-               [-D DST_LANGUAGE] [-K API_KEY] [--list-formats]
-               [--list-languages] [-htp]
-=======
-               [-D DST_LANGUAGE] [-K API_KEY] [-lf] [-lsc] [-ltc]
->>>>>>> c3643a2f
+               [-D DST_LANGUAGE] [-K API_KEY] [-lf] [-lsc] [-ltc] [-htp]
                [source_path]
 
 positional arguments:
@@ -40,14 +35,6 @@
   -D DST_LANGUAGE, --dst-language DST_LANGUAGE
                         Desired language for the subtitles
   -K API_KEY, --api-key API_KEY
-<<<<<<< HEAD
-                        The Google Translate API key to be used. (Required for
-                        subtitle translation)
-  --list-formats        List all available subtitle formats
-  --list-languages      List all available source/destination languages
-  -htp, --http-speech-to-text-api
-                        Change the speech-to-text api url into the http one
-=======
                         The Google Translation API key to be used. (Required
                         for subtitle translation)
   -lf, --list-formats   List all available subtitle formats
@@ -66,7 +53,6 @@
                         codes. And it's Google who make that difference not
                         the developers of the autosub. Reference:
                         https://cloud.google.com/translate/docs/languages
->>>>>>> c3643a2f
 ```
 
 ### License
